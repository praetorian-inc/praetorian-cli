[metadata]
name = praetorian-cli
version = 2.1.5
author = Praetorian
author_email = support@praetorian.com
description = For interacting with the Chariot API
long_description = file: README.md
long_description_content_type = text/markdown
url = https://github.com/praetorian-inc/praetorian-cli
classifiers =
    Programming Language :: Python :: 3
    License :: OSI Approved :: MIT License
    Operating System :: OS Independent

[options]
packages = find:
include_package_data = True
options.package_data =
    praetorian_cli.sdk.test = pytest.ini
python_requires = >=3.10
install_requires =
    click >= 8.1.7
    boto3 >= 1.34.0
    requests >= 2.31.0
    pytest >= 8.0.2
<<<<<<< HEAD
    mcp >= 0.1.0
    anyio >= 3.0.0
=======
    mcp >= 1.12.2
>>>>>>> b3c8a4a6

[options.entry_points]
console_scripts =
    praetorian = praetorian_cli.main:main<|MERGE_RESOLUTION|>--- conflicted
+++ resolved
@@ -23,12 +23,8 @@
     boto3 >= 1.34.0
     requests >= 2.31.0
     pytest >= 8.0.2
-<<<<<<< HEAD
-    mcp >= 0.1.0
+    mcp >= 1.12.2
     anyio >= 3.0.0
-=======
-    mcp >= 1.12.2
->>>>>>> b3c8a4a6
 
 [options.entry_points]
 console_scripts =
