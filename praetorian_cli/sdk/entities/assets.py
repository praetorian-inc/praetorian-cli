from praetorian_cli.sdk.model.globals import Asset, Kind
from praetorian_cli.sdk.model.query import Relationship, Node, Query, asset_of_key, RISK_NODE, ATTRIBUTE_NODE


class Assets:
    """ The methods in this class are to be assessed from sdk.assets, where sdk is an instance
    of Chariot. """

    def __init__(self, api):
        self.api = api

    def add(self, group, identifier, type=Kind.ASSET.value, status=Asset.ACTIVE.value, surface=''):
        """ Add an asset

        Arguments:
        group: str
            The group (DNS, repository URL, etc.) of the asset
        identifier: str
            The identifier (IP address, repository name, etc.)of the asset
        status: str
            The status of the asset
        surface: str
            The attack surface of the asset
        """
        return self.api.upsert('asset', dict(group=group, identifier=identifier, status=status, surface=[surface], type=type))[0]

    def get(self, key, details=False):
        """ Get details of an asset

        Arguments:
        key: str
            The exact key of an asset.
        details: bool
            Specify whether to also retrieve more details with this asset. This will
            make more API calls for the asset attributes and the associated risks.
        """
        asset = self.api.search.by_exact_key(key, details)
        if asset and details:
            asset['associated_risks'] = self.associated_risks(key)
        return asset

    def update(self, key, status=None, surface=None):
        """ Update an asset
        Arguments:
        key: str
            The key of an asset. If you supply a prefix that matches multiple assets,
            all of them will be updated.
        status: str
            See globals.py for list of valid statuses
        surface: str
            The attack surface of the asset, for example, 'internal', 'external'
        """
        if status:
            self.api.upsert('asset', dict(key=key, status=status))
        if surface:
            self.api.attributes.add(key, 'surface', surface)

    def delete(self, key):
        """ Delete an asset

        Arguments:
        key: str
            The key of an asset. If you supply a prefix that matches multiple assets,
            all of them will be deleted.
        """
        return self.api.delete_by_key('asset', key)

    def list(self, prefix_filter='', asset_type='', offset=None, pages=100000) -> tuple:
        """ List assets

        Arguments:
        prefix_filter: str
            Supply this to perform prefix-filtering of the asset keys after the "#asset#"
            portion of the asset key. Asset keys read '#asset#{dns}#{name}'
        offset: str
            The offset of the page you want to retrieve results. If this is not supplied,
            this function retrieves from the first page.
        pages: int
            The number of pages of results to retrieve.
        """
        dns_prefix = ''
        if prefix_filter:
            dns_prefix = f'group:{prefix_filter}'
<<<<<<< HEAD
        return self.api.search.by_term(dns_prefix, Kind.ASSET.value, offset, pages)
=======
        if asset_type == '':
            asset_type = Kind.ASSET.value
        return self.api.search.by_term(dns_prefix, asset_type, offset, pages)
>>>>>>> f7440bf4

    def attributes(self, key):
        """ list associated attributes """
        attributes, _ = self.api.search.by_source(key, Kind.ATTRIBUTE.value)
        return attributes

    def associated_risks(self, key):
        # risks directly linked to the asset
        risks_from_this = Relationship(Relationship.Label.HAS_VULNERABILITY, source=asset_of_key(key))
        query = Query(Node(RISK_NODE, relationships=[risks_from_this]))
        risks, _ = self.api.search.by_query(query)

        # risks indirectly linked to this asset via asset attributes
        attributes_from_this = Relationship(Relationship.Label.HAS_ATTRIBUTE, source=asset_of_key(key))
        attributes = Node(ATTRIBUTE_NODE, relationships=[attributes_from_this])
        risks_from_attributes = Relationship(Relationship.Label.HAS_VULNERABILITY, source=attributes)
        query = Query(Node(RISK_NODE, relationships=[risks_from_attributes]))
        indirect_risks, _ = self.api.search.by_query(query)

        risks.extend(indirect_risks)
        return risks<|MERGE_RESOLUTION|>--- conflicted
+++ resolved
@@ -81,13 +81,9 @@
         dns_prefix = ''
         if prefix_filter:
             dns_prefix = f'group:{prefix_filter}'
-<<<<<<< HEAD
-        return self.api.search.by_term(dns_prefix, Kind.ASSET.value, offset, pages)
-=======
         if asset_type == '':
             asset_type = Kind.ASSET.value
         return self.api.search.by_term(dns_prefix, asset_type, offset, pages)
->>>>>>> f7440bf4
 
     def attributes(self, key):
         """ list associated attributes """
