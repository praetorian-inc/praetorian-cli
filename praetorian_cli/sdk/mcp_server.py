--- conflicted
+++ resolved
@@ -1,11 +1,6 @@
-<<<<<<< HEAD
 import inspect
 import json
 import anyio
-=======
-import inspect, json, asyncio
-import asyncio
->>>>>>> b3c8a4a6
 from typing import Any, Dict, List, Optional, Callable
 from mcp.server.lowlevel import Server
 from mcp.server.stdio import stdio_server
@@ -231,12 +226,9 @@
             return [TextContent(type="text", text=f"Error executing {name}: {str(e)}")]
 
     async def start(self):
-        print('starting')
-        return
-        # TODO
         @self.server.call_tool()
         async def call_tool(name: str, arguments: Dict[str, Any]) -> List[TextContent]:
             return await self._call_tool(name, arguments)
-
+        
         async with stdio_server() as (read_stream, write_stream):
             await self.server.run(read_stream, write_stream, self.server.create_initialization_options())