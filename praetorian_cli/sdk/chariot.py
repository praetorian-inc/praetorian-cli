--- conflicted
+++ resolved
@@ -20,13 +20,8 @@
 from praetorian_cli.sdk.entities.search import Search
 from praetorian_cli.sdk.entities.seeds import Seeds
 from praetorian_cli.sdk.entities.settings import Settings
-<<<<<<< HEAD
 from praetorian_cli.sdk.entities.statistics import Statistics
-from praetorian_cli.sdk.entities.webpages import Webpages
-=======
-from praetorian_cli.sdk.entities.statistics import Statistics   
 from praetorian_cli.sdk.entities.webpage import Webpage
->>>>>>> e97adf08
 from praetorian_cli.sdk.entities.webhook import Webhook
 from praetorian_cli.sdk.keychain import Keychain
 from praetorian_cli.sdk.model.globals import GLOBAL_FLAG
@@ -49,7 +44,6 @@
         self.attributes = Attributes(self)
         self.search = Search(self)
         self.scanners = Scanners(self)
-        self.webpages = Webpages(self)
         self.webhook = Webhook(self)
         self.statistics = Statistics(self)
         self.aegis = Aegis(self)
