import json, requests

from praetorian_cli.sdk.entities.accounts import Accounts
from praetorian_cli.sdk.entities.agents import Agents
from praetorian_cli.sdk.entities.assets import Assets
from praetorian_cli.sdk.entities.attributes import Attributes
from praetorian_cli.sdk.entities.capabilities import Capabilities
from praetorian_cli.sdk.entities.configurations import Configurations
from praetorian_cli.sdk.entities.credentials import Credentials
from praetorian_cli.sdk.entities.definitions import Definitions
from praetorian_cli.sdk.entities.files import Files
from praetorian_cli.sdk.entities.integrations import Integrations
from praetorian_cli.sdk.entities.jobs import Jobs
from praetorian_cli.sdk.entities.keys import Keys
from praetorian_cli.sdk.entities.preseeds import Preseeds
from praetorian_cli.sdk.entities.risks import Risks
from praetorian_cli.sdk.entities.search import Search
from praetorian_cli.sdk.entities.seeds import Seeds
from praetorian_cli.sdk.entities.settings import Settings
from praetorian_cli.sdk.entities.statistics import Statistics
from praetorian_cli.sdk.entities.webhook import Webhook
from praetorian_cli.sdk.keychain import Keychain
from praetorian_cli.sdk.model.globals import GLOBAL_FLAG
from praetorian_cli.sdk.model.query import Query, my_params_to_query, DEFAULT_PAGE_SIZE


class Chariot:

    def __init__(self, keychain: Keychain, proxy: str=''):
        self.keychain = keychain
        self.assets = Assets(self)
        self.seeds = Seeds(self)
        self.preseeds = Preseeds(self)
        self.risks = Risks(self)
        self.accounts = Accounts(self)
        self.integrations = Integrations(self)
        self.jobs = Jobs(self)
        self.files = Files(self)
        self.definitions = Definitions(self)
        self.attributes = Attributes(self)
        self.search = Search(self)
        self.webhook = Webhook(self)
        self.statistics = Statistics(self)
        self.agents = Agents(self)
        self.settings = Settings(self)
        self.configurations = Configurations(self)
        self.keys = Keys(self)
        self.capabilities = Capabilities(self)
        self.credentials = Credentials(self)
        self.proxy = proxy

        if self.proxy:
            import urllib3
            urllib3.disable_warnings(urllib3.exceptions.InsecureRequestWarning)

    def _make_request(self, method: str, url: str, **kwargs) -> requests.Response:
        """
        Centralized method to make HTTP requests with proxy configuration.
        Automatically applies proxy settings and verify=False if proxy is defined.
        """

        if self.proxy:
            kwargs['proxies'] = {'http': self.proxy, 'https': self.proxy}
            kwargs['verify'] = False

        return requests.request(method, url, headers=self.keychain.headers(), **kwargs)

    def my(self, params: dict, pages=1) -> dict:
        final_resp = dict()

        query = my_params_to_query(params)
        if query:
            # The search is on data in Neo4j, which uses NoahQL.
            return self.my_by_query(query, pages)

        # The search is on data in DynamoDB, which uses DynamoDB's native offset format.
        for _ in range(pages):
            resp = self._make_request('GET', self.url('/my'), params=params)
            process_failure(resp)
            resp = resp.json()
            extend(final_resp, resp)
            if 'offset' in resp:
                params['offset'] = json.dumps(resp['offset'])
            else:
                break

        if 'offset' in resp:
            final_resp['offset'] = json.dumps(resp['offset'])

        return final_resp

    def my_by_query(self, query: Query, pages=1) -> dict:
        return self.my_by_raw_query(query.to_dict(), pages, query.params())

    def my_by_raw_query(self, raw_query: dict, pages=1, params: dict = {}) -> dict:
        if 'page' not in raw_query:
            raw_query['page'] = 0

        if 'limit' not in raw_query:
            raw_query['limit'] = DEFAULT_PAGE_SIZE

        final_resp = dict()

        while pages > 0:
            resp = self._make_request('POST', self.url('/my'), json=raw_query, params=params)
            if is_query_limit_failure(resp):
                # In this block, the data size is too large for the number of records requested in raw_query['limit'].
                # We need to halve the page size: LIMIT = LIMIT / 2
                # But in order to still retrieve the next page of results, we now need to double the offset: OFFSET = OFFSET * 2
                # In addition, we need to double the number of remaining pages to fetch: PAGES = PAGES * 2
                raw_query['limit'] //= 2
                raw_query['page'] *= 2
                pages *= 2
                continue

            process_failure(resp)
            resp = resp.json()
            extend(final_resp, resp)

            if 'offset' in resp:
                raw_query['page'] = int(resp['offset'])
                pages -= 1
            else:
                break

        if 'offset' in resp:
            final_resp['offset'] = resp['offset']

        return final_resp

    def post(self, type: str, body: dict, params: dict = {}) -> dict:
        resp = self._make_request('POST', self.url(f'/{type}'), json=body, params=params)
        process_failure(resp)
        return resp.json()

    def put(self, type: str, body: dict, params: dict = {}) -> dict:
        resp = self._make_request('PUT', self.url(f'/{type}'), json=body, params=params)
        process_failure(resp)
        return resp.json()

    def get(self, type: str, params: dict = {}) -> dict:
        resp = self._make_request('GET', self.url(f'/{type}'), params=params)
        process_failure(resp)
        return resp.json()

    def delete(self, type: str, body: dict, params: dict) -> dict:
        resp = self._make_request('DELETE', self.url(f'/{type}'), json=body, params=params)
        process_failure(resp)
        return resp.json()

    def delete_by_key(self, type: str, key: str, body: dict = {}, params: dict = {}) -> dict:
        self.delete(type, body | dict(key=key), params)

    def add(self, type: str, body: dict, params: dict = {}) -> dict:
        return self.upsert(type, body, params)

    def force_add(self, type: str, body: dict, params: dict = {}) -> dict:
        return self.post(type, body, params)

    def update(self, type: str, body: dict, params: dict = {}) -> dict:
        return self.upsert(type, body, params)

    def upsert(self, type: str, body: dict, params: dict = {}) -> dict:
        return self.put(type, body, params)

    def link_account(self, username: str, value: str = '', config: dict = {}) -> dict:
        resp = self._make_request('POST', self.url(f'/account/{username}'), json=dict(config=config, value=value))
        process_failure(resp)
        return resp.json()

    def unlink(self, username: str, value: str = '', config: dict = {}) -> dict:
        resp = self._make_request('DELETE', self.url(f'/account/{username}'), json=dict(value=value, config=config))
        process_failure(resp)
        return resp.json()

    def upload(self, local_filepath: str, chariot_filepath: str = None) -> dict:
        if not chariot_filepath:
            chariot_filepath = local_filepath
        with open(local_filepath, 'rb') as content:
            resp = self._upload(chariot_filepath, content)
        return resp

    def _upload(self, chariot_filepath: str, content: str) -> dict:
        # It is a two-step upload. The PUT request to the /file endpoint is to get a presigned URL for S3.
        # There is no data transfer.
        presigned_url = self._make_request('PUT', self.url('/file'), params=dict(name=chariot_filepath))
        process_failure(presigned_url)
        resp = requests.put(presigned_url.json()['url'], data=content)
        process_failure(resp)
        return resp

    def download(self, name: str, global_=False) -> bytes:
        params = dict(name=name)
        if global_:
            params |= GLOBAL_FLAG

        resp = self._make_request('GET', self.url('/file'), params=params, allow_redirects=True)
        process_failure(resp)
        return resp.content

    def count(self, params: dict) -> dict:
        resp = self._make_request('GET', self.url('/my/count'), params=params)
        process_failure(resp)
        return resp.json()

    def enrichment(self, type: str, id: str) -> dict:
        filename = f'{id}.json' if type == 'cve' else id
        return json.loads(self.download(f'enrichments/{type}/{filename}', True).decode('utf-8'))

    def purge(self):
        self._make_request('DELETE', self.url('/account/purge'))

    def agent(self, agent: str, body: dict) -> dict:
        body = body | dict(agent=agent)
        resp = self._make_request('PUT', self.url('/agent'), json=body)
        process_failure(resp)
        return resp.json()

    def url(self, path: str) -> str:
        return self.keychain.base_url() + path

    def is_praetorian_user(self) -> bool:
        return self.keychain.username().endswith('@praetorian.com')

<<<<<<< HEAD
    def start_mcp_server(self, allowable_tools=None):
        """ Start MCP server exposing SDK methods as tools
        
        Arguments:
        allowable_tools: list
            Optional list of tool names to expose. If None, all tools are exposed.
            Tool names should be in format 'entity.method' (e.g., 'assets.add', 'risks.list')
        """
        from praetorian_cli.sdk.mcp_server import MCPServer
        import anyio
        
        server = MCPServer(self, allowable_tools)
        return anyio.run(server.start)


=======
>>>>>>> b3c8a4a6
def is_query_limit_failure(response: requests.Response) -> bool:
    return response.status_code == 413 and 'reduce page size' in response.text


def process_failure(response: requests.Response):
    if not response.ok:
        message = f'[{response.status_code}] Request failed' + (f'\nError: {response.text}' if response.text else '')
        raise Exception(message)


def extend(accumulate: dict, new: dict) -> dict:
    for key, value in new.items():
        if isinstance(value, list):
            if key in accumulate:
                accumulate[key].extend(value)
            else:
                accumulate[key] = value
        elif isinstance(value, dict):
            if key not in accumulate:
                accumulate[key] = dict()
            extend(accumulate[key], value)

    return accumulate<|MERGE_RESOLUTION|>--- conflicted
+++ resolved
@@ -222,7 +222,6 @@
     def is_praetorian_user(self) -> bool:
         return self.keychain.username().endswith('@praetorian.com')
 
-<<<<<<< HEAD
     def start_mcp_server(self, allowable_tools=None):
         """ Start MCP server exposing SDK methods as tools
         
@@ -236,10 +235,6 @@
         
         server = MCPServer(self, allowable_tools)
         return anyio.run(server.start)
-
-
-=======
->>>>>>> b3c8a4a6
 def is_query_limit_failure(response: requests.Response) -> bool:
     return response.status_code == 413 and 'reduce page size' in response.text
 
