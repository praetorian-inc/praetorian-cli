# Changelog

<<<<<<< HEAD
# NEXT_RELEASE
- [New Feature] Added support for the _encrypted/ encrypted file store partition
=======
# 2.2.12
- [Bug fix] Updated the risk's affected assets query to handle ports and webpages.
>>>>>>> 0e9875a1

# 2.2.11
- [Bug fix] Updated Aegis TUI to not set offline agents

# 2.2.10
- [Update] Updated the aegis agent endpoint

# 2.2.9
- [Bug fix] Optimized a risk query

# 2.2.8
- [Bug fix] Improved large file downloads
- [Bug fix] Fixed credential retrieval operations
- [Bug fix] Fixed a web application test case

# 2.2.7
- [Bug fix] Fixed offset support for risk list

# 2.2.6
- [New Feature] Better risk list filtering
  - Now risk list supports a `contains` filter.

# 2.2.5
- [New Feature] Interactive conversation with Chariot AI assistant
  - See `praetorian chariot agent conversation`
- [New Feature] Expanded configuration options

# 2.2.4

- [New Feature] Webpage and Webapplication support
  - See `sdk.webpage` 

# 2.2.3

- [Bug fix] Fixed adding assets of different type than `asset`
- [New feature] Added ability to query the live Chariot schema
  - See `praetorian chariot get schema`

# 2.2.2

- [New feature] Integreation with Chariot's Aegis 
  - See `praetorian chariot aegis` to load a new TUI for operators to interact with Aegis instances
  - See `praetorian chariot aegis --help` to see new CLI commands
- [New feature] Ability to query for scanners 
  - Scanners are useful for determining the last time an IP address was used by Chariot

# 2.2.1

- [Bug fix] Fixed an issue for filtering by an asset's attack surface

# 2.2.0

- [New feature] Chariot MCP server
- [New feature] Inline documentation for entities in the SDK


# 2.1.5

- [New feature] Added support for new Asset types like Repositories
- [New feature] Added support for proxying all cli traffic
  - Define a `proxy` entry in your keychain file.

## 2.1.4

- [Bug fix] Fixed `list credentials` argument error

## 2.1.3

- [New Feature] API Key authentication is now the primary authentication
  - `praetorian configure` now prompts for API key authentication by default
- [Bug fix] Fixed a bug with API key authentication

## 2.1.2

- [New Feature] Added support for accessing Chariot credentials 
  - See `chariot list credentials` and `chariot get credentials`
  - Note: credentials are related to Chariot's Access Broker, not Chariot authentication.

## 2.1.1

- [New Feature] Added preliminary support for listing Chariot capabilities
- [New Feature] Added preliminary support for API Keys
- [Bug fix] Fixed an unhandled exception (`NameError: name 'chariot' is
  not defined`) that occurred when getting a non-200 HTTP response from
  Chariot

## 2.1.0

- [New Feature] Add job now supports an inline JSON with the `--config` option
- [New Feature] Configurations now support multiple `--entry` key-value pairs instead of `--value`

## 2.0.9

- [New Feature] Added support for running the my() function with a raw JSON graph query.

## 2.0.8

- [New Feature] Added support for settings and configurations.
- [Bug fix] Corrected the bug when `--offset` is used.

## 2.0.7

- [New Feature] Preseeds can now be added or updated
  - See `chariot add preseed` and `chariot update preseed`
- [New Feature] Additional Query operators, fields, and length has been added
- [Bug fix] Removed CLI enforcement of allowed `capability` on `chariot add job`
  - An error will be thrown from Chariot if a capability does not exist

## 2.0.6

- [Bug fix] Fixed the offset calculation for automatic backoffs on large queries.

## 2.0.5

- [New feature] Ability to set a manual surface on an asset and manual capability on a risk.

## 2.0.4

- [New feature] Optimized page size for graph queries with automatic backoff for large queries.

## 2.0.3

- [Bug fix] Lowered the page size for graph queries.

## 2.0.2

- [New feature] The Chariot.my() function now optimizes the search query when feasible.

## 2.0.1

- [Internal update] The backend API now expects `affiliation` as the agent name
  for asset affiliation. We have updated the CLI to match that.

## 2.0.0

- [Breaking change] The API layer has changed to work with the new my API.
  - See the changes in Chariot.my()
- [Breaking change] There are two changes in the CLI command layer:
  - When searching using terms prefixed by `status:`, `source:`, `name:`,
    and `dns:`, you will now need to provide the `--kind` argument
    to indicate the kind of records you want. Available kinds are:
    `asset`, `risk`, `attribute`, `seed`, `preseed`, and `others`.
  - Searching by the `ip:` prefix is removed.

## 1.6.5

- [New feature] Added ability to add asset with chosen status.

## 1.6.4

- [Breaking change] The `delete` function in the `Chariot` class was renamed to `delete_by_key`.
  The `delete` function is a new one that takes the more general `body` and `query` arguments.
- [New feature] The `chariot delete file` command was added.

## 1.6.3

- [Breaking change] The `agent attribution` command is renamed to `agent affiliation` command.
  - See `praetorian chariot agent affiliation --help` for new invocation syntax.
- [New feature] Added asset as an available type for the `affiliation` command.

## 1.6.2

- [New feature] keychain.ini file is now optional. Users can pass login credentials via
  in-memory environment variables.
- [Bug fix] Process AI attribution results as plain text

## 1.6.1

- [New feature] Added support for risk attribution.
- [Breaking change] Risks.delete() now takes an additional status parameter.
- [Breaking change] Risk statuses were updated. See globals.py for new values.
- [Breaking change] The file download API was updated to be easier to use:
  - Chariot.download() now returns the bytes of the file. It does not save the file.
  - Files.get() now returns the bytes of the file. It does not save the file.
  - Files.save() saves the content of Files.get() in a file.
  - Change usages of Files.get() to Files.save()
  - Change usages of Chariot.download() to Files.save()

## 1.6.0 (2025-01-29)

- [Breaking change] Asset statuses are changed to A, D, P, F. Scan level is
  now set globally for all assets in the Settings page in the Web UI.
- [New feature] Added support for listing statistics on risks, assets, jobs, and more.
- [New feature] Added support for seed approval.
- [New feature] Added support for pre-seed approval.
- [New feature] Added support for pulling detailed information on CVEs.

## 1.5.9 (2024-12-30)

- [New feature] Added support for the discovery-only scan level for attributes.

## 1.5.8 (2024-12-27)

- [New feature] Added support for the discovery-only scan level for seeds.

## 1.5.7 (2024-12-24)

- [New feature] Added support for updating attributes.

## 1.5.6 (2024-12-23)

- [New feature] Added operations for adding, updating, deleting, and retrieving seeds.
- [New feature] Added support for provide username and password using environment
  variables -- `PRAETORIAN_CLI_USERNAME`, `PRAETORIAN_CLI_PASSWORD`.

## 1.5.5 (2024-12-13)

- [New feature] Added version check. The CLI now prompts the user to upgrade if a newer
  version is available on PyPI.
- [Bug fix] Pagination when searching for `#seed` is fixed.

## 1.5.4 (2024-11-22)

- [New feature] Add the option to specify the capabilities to run when adding scan
  jobs for assets.

## 1.5.3 (2024-11-14)

- [Bug] Fixed an error with the `list` and `search` commands.
- [Misc] Additional status of 'P', 'PL' have been added for assets.

## 1.5.2 (2024-10-25)

- [Breaking change] The `D` status for risks is expanded to `DE`, DI`, `DL`, `DM`,
`DH`, and `DC`for the severity levels of exposure, info, low, medium, high, and
critical.`D` is no longer a valid status for risks
- [Misc] Improved in-app documentation, where the `--help` text includes
  more example usages.

## 1.5.1 (2024-10-15)

- [Bug fix] Fixed errors in functions related to principals in
  the Accounts class

## 1.5.0 (2024-10-15)

- [Breaking change] `username`, `password`, `client_id` instance
  attributes of the `Keychain` class are now accessed by functions
  of the same names, ie, `username()`, `password()`, and `client_id()`
- [Breaking change] `api` instance attribute of the `Keychain`
  class is now accessed by the `base_url()` function
- [Breaking change] 'T', 'I', 'R', and 'O' are no longer valid
  statuses for risks<|MERGE_RESOLUTION|>--- conflicted
+++ resolved
@@ -1,12 +1,10 @@
 # Changelog
 
-<<<<<<< HEAD
 # NEXT_RELEASE
-- [New Feature] Added support for the _encrypted/ encrypted file store partition
-=======
+- [New Feature] Added support for the _encrypted/ encrypted file store partition.
+
 # 2.2.12
 - [Bug fix] Updated the risk's affected assets query to handle ports and webpages.
->>>>>>> 0e9875a1
 
 # 2.2.11
 - [Bug fix] Updated Aegis TUI to not set offline agents
